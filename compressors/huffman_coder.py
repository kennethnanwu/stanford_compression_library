from dataclasses import dataclass
from typing import Any, Tuple
import heapq
from functools import total_ordering
from compressors.prefix_free_compressors import PrefixFreeTree, PrefixFreeEncoder, PrefixFreeDecoder
from core.prob_dist import ProbabilityDist
import numpy as np
from utils.bitarray_utils import BitArray
from utils.test_utils import get_random_data_block, try_lossless_compression
from utils.tree_utils import BinaryNode


@dataclass
@total_ordering  # decorator which adds other compare ops give one
class HuffmanNode(BinaryNode):
    """represents a node of the huffman tree

    NOTE: BinaryNode class already has left_child, right_child, id fields
    here by subclassing we add the field: prob
    """

    prob: float = None

    def __le__(self, other):
        """
        Define a comparison operator, so that we can use this while comparing nodes
        # NOTE: we only need to define one compare op, as others can be implemented using the
        decorator @total_ordering
        """
        return self.prob <= other.prob


class HuffmanTree(PrefixFreeTree):
<<<<<<< HEAD
    def __init__(self, prob_dist):
        super().__init__(prob_dist)
        # build tree returns the root node
        self.root_node = self.build_tree()

    def build_tree(self) -> HuffmanNode:
=======
    def __init__(self, prob_dist: ProbabilityDist):
        self.prob_dist = prob_dist

        # construct the tree and set the root_node of PrefixFreeTree base class
        super().__init__(root_node=self.build_huffman_tree())

    def build_huffman_tree(self) -> HuffmanNode:
>>>>>>> 7f255cfb
        """Build the huffman coding tree

        1. Sort the prob distribution, combine last two symbols into a single symbol
        2. Continue until a single symbol is left
        """
        # Lets say we have symbols {1,2,3,4,5,6} with prob {p1, p2,...p6}
        # We first start by initializing a list
        # [..., HuffmanNode(id=3, prob=p3), (HuffmanNode(id=6, prob=p6),  ...]

        node_list = []
        for a in self.prob_dist.alphabet:
            node = HuffmanNode(id=a, prob=self.prob_dist.probability(a))
            node_list.append(node)

        # create a node_heap from the node_list (in place)
        # NOTE: We create a min-heap data structure to represent the list, as
        # We are concerned about finding the top two smallest elements from the list
        # Heaps are efficient at such operations O(log(n)) -> push/pop, O(1) -> min val
        node_heap = node_list  # shallow copy
        heapq.heapify(node_heap)

        while len(node_heap) > 1:
            # create a min-heap (in-place) from the node list, so that we can get the
            heapq.heapify(node_heap)

            # get the two smallest symbols
            last1 = heapq.heappop(node_heap)
            last2 = heapq.heappop(node_heap)

            # insert a symbol with the sum of the two probs
            combined_prob = last1.prob + last2.prob
            combined_node = HuffmanNode(left_child=last1, right_child=last2, prob=combined_prob)
            heapq.heappush(node_heap, combined_node)

        # finally the node_prob_dist should contain a single element
        assert len(node_heap) == 1

        # return the huffman tree
        # only one element should remain
        root_node = node_heap[0]
        return root_node


class HuffmanEncoder(PrefixFreeEncoder):
    '''
    PrefixFreeEncoder already has a encode_block function to encode the symbols once we define a encode_symbol function
    for the particular compressor.
    PrefixFreeTree provides encode_symbol given a PrefixFreeTree
    '''
    def __init__(self, prob_dist: ProbabilityDist):
        self.tree = HuffmanTree(prob_dist)

    def encode_symbol(self, s):
        return self.tree.encode_symbol(s)


class HuffmanDecoder(PrefixFreeDecoder):
    '''
    PrefixFreeDecoder already has a decode_block function to decode the symbols once we define a decode_symbol function
    for the particular compressor.
    PrefixFreeTree provides decode_symbol given a PrefixFreeTree
    '''
    def __init__(self, prob_dist: ProbabilityDist):
        self.tree = HuffmanTree(prob_dist)

    def decode_symbol(self, encoded_bitarray: BitArray) -> Tuple[Any, BitArray]:
        decoded_symbol, num_bits_consumed = self.tree.decode_symbol(encoded_bitarray)
        return decoded_symbol, num_bits_consumed


def test_huffman_coding_dyadic():
    """test huffman coding on dyadic distributions

    On dyadic distributions Huffman coding should be perfectly equal to entropy
    1. Randomly generate data with the given distribution
    2. Construct Huffman coder using the given distribution
    3. Encode/Decode the block
    """
    NUM_SAMPLES = 10000

    distributions = [
        ProbabilityDist({"A": 0.5, "B": 0.5}),
        ProbabilityDist({"A": 0.5, "B": 0.25, "C": 0.25}),
        ProbabilityDist({"A": 0.5, "B": 0.25, "C": 0.125, "D": 0.125}),
    ]
    print()
    for prob_dist in distributions:
        # generate random data
        data_block = get_random_data_block(prob_dist, NUM_SAMPLES, seed=0)

        # create encoder decoder
        encoder = HuffmanEncoder(prob_dist)
        decoder = HuffmanDecoder(prob_dist)

        # perform compression
        is_lossless, output_len, _ = try_lossless_compression(data_block, encoder, decoder)
        avg_bits = output_len / NUM_SAMPLES

        assert is_lossless, "Lossless compression failed"
        np.testing.assert_almost_equal(
            avg_bits,
            prob_dist.entropy,
            decimal=2,
            err_msg="Huffman coding is not close to entropy",
        )
        print(f"Avg Bits: {avg_bits}, Entropy: {prob_dist.entropy}")<|MERGE_RESOLUTION|>--- conflicted
+++ resolved
@@ -31,14 +31,6 @@
 
 
 class HuffmanTree(PrefixFreeTree):
-<<<<<<< HEAD
-    def __init__(self, prob_dist):
-        super().__init__(prob_dist)
-        # build tree returns the root node
-        self.root_node = self.build_tree()
-
-    def build_tree(self) -> HuffmanNode:
-=======
     def __init__(self, prob_dist: ProbabilityDist):
         self.prob_dist = prob_dist
 
@@ -46,7 +38,6 @@
         super().__init__(root_node=self.build_huffman_tree())
 
     def build_huffman_tree(self) -> HuffmanNode:
->>>>>>> 7f255cfb
         """Build the huffman coding tree
 
         1. Sort the prob distribution, combine last two symbols into a single symbol
